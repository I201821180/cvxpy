--- conflicted
+++ resolved
@@ -19,17 +19,13 @@
 
 import numpy as np
 import scipy.sparse as sp
-<<<<<<< HEAD
-
-=======
-from ..utilities.power_tools import (fracify, decompose, approx_error, lower_bound,
-                                     over_bound, prettydict, gm_constrs)
->>>>>>> 0b7a690f
+
 import cvxpy.lin_ops.lin_utils as lu
 from cvxpy.atoms.affine.index import index
 from cvxpy.atoms.atom import Atom
 from cvxpy.atoms.scalar_atom import ScalarAtom
-from ..utilities.power_tools import fracify, decompose, approx_error, lower_bound, over_bound, prettydict, gm_constrs
+from ..utilities.power_tools import (fracify, decompose, approx_error, lower_bound,
+                                     over_bound, prettydict, gm_constrs)
 
 
 class geo_mean(ScalarAtom):
