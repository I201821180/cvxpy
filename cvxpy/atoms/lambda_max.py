"""
Copyright 2013 Steven Diamond

This file is part of CVXPY.

CVXPY is free software: you can redistribute it and/or modify
it under the terms of the GNU General Public License as published by
the Free Software Foundation, either version 3 of the License, or
(at your option) any later version.

CVXPY is distributed in the hope that it will be useful,
but WITHOUT ANY WARRANTY; without even the implied warranty of
MERCHANTABILITY or FITNESS FOR A PARTICULAR PURPOSE.  See the
GNU General Public License for more details.

You should have received a copy of the GNU General Public License
along with CVXPY.  If not, see <http://www.gnu.org/licenses/>.
"""

import cvxpy.lin_ops.lin_utils as lu
from cvxpy.atoms.atom import Atom
<<<<<<< HEAD
from cvxpy.atoms.scalar_atom import ScalarAtom

from cvxpy.atoms.affine.index import index
from cvxpy.atoms.affine.transpose import transpose
=======
>>>>>>> 0b7a690f
from cvxpy.constraints.semidefinite import SDP
from scipy import linalg as LA
import numpy as np
import scipy.sparse as sp

<<<<<<< HEAD
class lambda_max(ScalarAtom):
=======

class lambda_max(Atom):
>>>>>>> 0b7a690f
    """ Maximum eigenvalue; :math:`\lambda_{\max}(A)`.

    """

    def __init__(self, A):
        super(lambda_max, self).__init__(A)

    @Atom.numpy_numeric
    def numeric(self, values):
        """Returns the largest eigenvalue of A.

        Requires that A be symmetric.
        """
        if not (values[0].T == values[0]).all():
            raise ValueError("lambda_max called on a non-symmetric matrix.")
        lo = hi = self.args[0].size[0]-1
        return LA.eigvalsh(values[0], eigvals=(lo, hi))

    def _domain(self):
        """Returns constraints describing the domain of the node.
        """
        return [self.args[0].T == self.args[0]]

    def _grad(self, values):
        """Gives the (sub/super)gradient of the atom w.r.t. each argument.

        Matrix expressions are vectorized, so the gradient is a matrix.

        Args:
            values: A list of numeric values for the arguments.

        Returns:
            A list of SciPy CSC sparse matrices or None.
        """
        w, v = LA.eigh(values[0])
        d = np.zeros(w.size)
        d[-1] = 1
        d = np.diag(d)
        D = v.dot(d).dot(v.T)
        return [sp.csc_matrix(D.ravel(order='F')).T]

    def validate_arguments(self):
        """Verify that the argument A is square.
        """
        if not self.args[0].size[0] == self.args[0].size[1]:
            raise ValueError("The argument '%s' to lambda_max must resolve to a square matrix."
                             % self.args[0].name())

    def sign_from_args(self):
        """Returns sign (is positive, is negative) of the expression.
        """
        return (False, False)

    def is_atom_convex(self):
        """Is the atom convex?
        """
        return True

    def is_atom_concave(self):
        """Is the atom concave?
        """
        return False

    def is_incr(self, idx):
        """Is the composition non-decreasing in argument idx?
        """
        return False

    def is_decr(self, idx):
        """Is the composition non-increasing in argument idx?
        """
        return False

    @staticmethod
    def graph_implementation(arg_objs, size, data=None):
        """Reduces the atom to an affine expression and list of constraints.

        Parameters
        ----------
        arg_objs : list
            LinExpr for each argument.
        size : tuple
            The size of the resulting expression.
        data :
            Additional data required by the atom.

        Returns
        -------
        tuple
            (LinOp for objective, list of constraints)
        """
        A = arg_objs[0]
        n, _ = A.size
        # SDP constraint.
        t = lu.create_var((1, 1))
        prom_t = lu.promote(t, (n, 1))
        # I*t - A
        expr = lu.sub_expr(lu.diag_vec(prom_t), A)
        return (t, [SDP(expr)])<|MERGE_RESOLUTION|>--- conflicted
+++ resolved
@@ -19,24 +19,15 @@
 
 import cvxpy.lin_ops.lin_utils as lu
 from cvxpy.atoms.atom import Atom
-<<<<<<< HEAD
+
 from cvxpy.atoms.scalar_atom import ScalarAtom
-
-from cvxpy.atoms.affine.index import index
-from cvxpy.atoms.affine.transpose import transpose
-=======
->>>>>>> 0b7a690f
 from cvxpy.constraints.semidefinite import SDP
 from scipy import linalg as LA
 import numpy as np
 import scipy.sparse as sp
 
-<<<<<<< HEAD
 class lambda_max(ScalarAtom):
-=======
 
-class lambda_max(Atom):
->>>>>>> 0b7a690f
     """ Maximum eigenvalue; :math:`\lambda_{\max}(A)`.
 
     """
