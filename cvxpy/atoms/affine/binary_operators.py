--- conflicted
+++ resolved
@@ -155,13 +155,8 @@
             (LinOp for objective, list of constraints)
         """
         # Promote shapes for compatibility with CVXCanon
-<<<<<<< HEAD
-        lh_shape, rh_shape, shape = u.shape.mul_shapes_promote(arg_objs[0].shape,
-                                                         arg_objs[1].shape)
-=======
         lh_shape, rh_shape, shape = u.shape.mul_shapes_promote(
             arg_objs[0].shape, arg_objs[1].shape)
->>>>>>> eccfee14
         lhs = lo.LinOp(arg_objs[0].type, lh_shape, arg_objs[0].args,
                        arg_objs[0].data)
         rhs = lo.LinOp(arg_objs[1].type, rh_shape, arg_objs[1].args,
